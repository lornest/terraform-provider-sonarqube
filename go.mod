--- conflicted
+++ resolved
@@ -59,13 +59,7 @@
 	golang.org/x/sys v0.9.0 // indirect
 	golang.org/x/text v0.10.0 // indirect
 	google.golang.org/appengine v1.6.7 // indirect
-<<<<<<< HEAD
 	google.golang.org/genproto v0.0.0-20230410155749-daa745c078e1 // indirect
 	google.golang.org/grpc v1.56.0 // indirect
 	google.golang.org/protobuf v1.30.0 // indirect
-=======
-	google.golang.org/genproto v0.0.0-20230110181048-76db0878b65f // indirect
-	google.golang.org/grpc v1.53.0 // indirect
-	google.golang.org/protobuf v1.28.1 // indirect
->>>>>>> 7149ce64
 )