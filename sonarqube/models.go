package sonarqube

/*
 * Make sure the fields are public (First letter Uppercase),
 * otherwise the JSON serialization will fail.
 */

// Version for unmarshalling
type Version struct {
	PageIndex int64 `json:"pageIndex"`
}

// GetQualityGate for unmarshalling response body of quality gate get
type GetQualityGate struct {
	ID         int64                                `json:"id"`
	Name       string                               `json:"name"`
	Conditions []CreateQualityGateConditionResponse `json:"conditions"`
	IsBuiltIn  bool                                 `json:"isBuiltIn"`
	Actions    QualityGateActions                   `json:"actions"`
}

// QualityGateActions used in GetQualityGate
type QualityGateActions struct {
	Rename            bool `json:"rename"`
	SetAsDefault      bool `json:"setAsDefault"`
	Copy              bool `json:"copy"`
	AssociateProjects bool `json:"associateProjects"`
	Delete            bool `json:"delete"`
	ManageConditions  bool `json:"manageConditions"`
}

// CreateQualityGateResponse for unmarshalling response body of quality gate creation
type CreateQualityGateResponse struct {
	ID   int64  `json:"id"`
	Name string `json:"name"`
}

// CreateQualityGateConditionResponse for unmarshalling response body of condition creation
type CreateQualityGateConditionResponse struct {
	ID      int64  `json:"id"`
	Metric  string `json:"metric"`
	OP      string `json:"op"`
	Error   string `json:"error"`
	Warning string `json:"warning"`
}

// CreateProjectResponse for unmarshalling response body of project creation
type CreateProjectResponse struct {
	Project Project `json:"project"`
}

// Project used in CreateProjectResponse
type Project struct {
	Key       string `json:"key"`
	Name      string `json:"name"`
	Qualifier string `json:"qualifier"`
}

// GetProject for unmarshalling response body from getting project details
type GetProject struct {
	Paging     Paging              `json:"paging"`
	Components []ProjectComponents `json:"components"`
}

<<<<<<< HEAD
// User struct
type User struct {
	Login       string   `json:"login"`
	Name        string   `json:"name"`
	Email       string   `json:"email"`
	Permissions []string `json:"permissions"`
}

// GetUser for unmarshalling response body where users are retured
type GetUser struct {
	Paging Paging `json:"paging"`
	Users  []User `json:"users"`
}

// Group struct
type Group struct {
	Name        string   `json:"name"`
	Description string   `json:"description"`
	Permissions []string `json:"permissions"`
}

// GetGroup for unmarshalling response body where users are retured
=======
// CreateGroupResponse for unmarshalling response body of group creation
type CreateGroupResponse struct {
	Group Group `json:"group"`
}

// Group used in CreateGroupResponse
type Group struct {
	ID           int    `json:"id"`
	Organization string `json:"organization"`
	Name         string `json:"name"`
	Description  string `json:"description"`
	MembersCount int    `json:"membersCount"`
	IsDefault    bool   `json:"default"`
}

// GetGroup for unmarshalling response body from getting group details
>>>>>>> 8eae6b21
type GetGroup struct {
	Paging Paging  `json:"paging"`
	Groups []Group `json:"groups"`
}

<<<<<<< HEAD
// ProjectPaging used in GetProject
=======
// Paging used in /search API endpoints
>>>>>>> 8eae6b21
type Paging struct {
	PageIndex int64 `json:"pageIndex"`
	PageSize  int64 `json:"pageSize"`
	Total     int64 `json:"total"`
}

// ProjectComponents used in GetProject
type ProjectComponents struct {
	Organization     string `json:"organization"`
	Key              string `json:"key"`
	Name             string `json:"name"`
	Qualifier        string `json:"qualifier"`
	Visibility       string `json:"visibility"`
	LastAnalysisDate string `json:"lastAnalysisDate"`
	Revision         string `json:"revision"`
}

// GetQualityGateAssociation for unmarshalling response body from getting quality gate association
type GetQualityGateAssociation struct {
	Paging  Paging                              `json:"paging"`
	Results []GetQualityGateAssociationProjects `json:"results"`
}

// GetQualityGateAssociationProjects used in GetQualityGateAssociation
type GetQualityGateAssociationProjects struct {
	Name     string `json:"name"`
	Key      string `json:"key"`
	Selected bool   `json:"selected"`
}

// GetInstalledPlugins for unmarshalling response body from geting installed plugins
type GetInstalledPlugins struct {
	Plugins []Plugin `json:"plugins"`
}

// Plugin used in GetInstalledPlugins
type Plugin struct {
	Key                string `json:"key"`
	Name               string `json:"name"`
	Description        string `json:"description"`
	Version            string `json:"version"`
	License            string `json:"license"`
	OrganizationName   string `json:"organizationName"`
	OrganizationURL    string `json:"organizationUrl"`
	EditionBundled     bool   `json:"editionBundled"`
	HomepageURL        string `json:"homepageUrl"`
	IssueTrackerURL    string `json:"issueTrackerUrl"`
	Filename           string `json:"filename"`
	Hash               string `json:"hash"`
	SonarLintSupported bool   `json:"sonarLintSupported"`
	DocumentationPath  bool   `json:"documentationPath"`
	UpdatedAt          int    `json:"updatedAt"`
}<|MERGE_RESOLUTION|>--- conflicted
+++ resolved
@@ -62,7 +62,6 @@
 	Components []ProjectComponents `json:"components"`
 }
 
-<<<<<<< HEAD
 // User struct
 type User struct {
 	Login       string   `json:"login"`
@@ -77,42 +76,31 @@
 	Users  []User `json:"users"`
 }
 
-// Group struct
-type Group struct {
-	Name        string   `json:"name"`
-	Description string   `json:"description"`
-	Permissions []string `json:"permissions"`
-}
-
 // GetGroup for unmarshalling response body where users are retured
-=======
 // CreateGroupResponse for unmarshalling response body of group creation
 type CreateGroupResponse struct {
 	Group Group `json:"group"`
 }
 
-// Group used in CreateGroupResponse
+// Group struct
 type Group struct {
-	ID           int    `json:"id"`
-	Organization string `json:"organization"`
-	Name         string `json:"name"`
-	Description  string `json:"description"`
-	MembersCount int    `json:"membersCount"`
-	IsDefault    bool   `json:"default"`
+	ID           int      `json:"id,omitempty"`
+	Organization string   `json:"organization,omitempty"`
+	Name         string   `json:"name,omitempty"`
+	Description  string   `json:"description,omitempty"`
+	MembersCount int      `json:"membersCount,omitempty"`
+	IsDefault    bool     `json:"default,omitempty"`
+	Permissions  []string `json:"permissions,omitempty"`
 }
 
 // GetGroup for unmarshalling response body from getting group details
->>>>>>> 8eae6b21
 type GetGroup struct {
 	Paging Paging  `json:"paging"`
 	Groups []Group `json:"groups"`
 }
 
-<<<<<<< HEAD
 // ProjectPaging used in GetProject
-=======
 // Paging used in /search API endpoints
->>>>>>> 8eae6b21
 type Paging struct {
 	PageIndex int64 `json:"pageIndex"`
 	PageSize  int64 `json:"pageSize"`
